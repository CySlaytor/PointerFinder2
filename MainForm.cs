--- conflicted
+++ resolved
@@ -19,15 +19,10 @@
 
 namespace PointerFinder2
 {
-<<<<<<< HEAD
     // The main window of the Pointer Finder application.
     // It handles UI events, orchestrates scanning and filtering operations,
     // and manages the overall application state.
     public partial class MainForm : BaseForm
-=======
-    // The main window of the Pointer Finder application. Refactored to delegate logic to manager classes.
-    public partial class MainForm : Form
->>>>>>> 5650f69d
     {
         #region Fields
         // --- Manager Classes ---
